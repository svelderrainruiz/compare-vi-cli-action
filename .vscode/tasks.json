--- conflicted
+++ resolved
@@ -20,19 +20,12 @@
     {
       "label": "Smoke: VI staging label",
       "type": "process",
-<<<<<<< HEAD
-      "command": "npm",
-      "args": [
-        "run",
-        "smoke:vi-stage"
-=======
       "command": "pwsh",
       "args": [
         "-NoLogo",
         "-NoProfile",
         "-Command",
         "$env:GH_TOKEN = Get-Content -Raw 'C:\\github_token.txt'; npm run smoke:vi-stage"
->>>>>>> f14db57f
       ],
       "options": {
         "cwd": "${workspaceFolder}"
