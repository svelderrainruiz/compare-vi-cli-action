<<<<<<< HEAD
## Copilot Action Guide (Concise)

Model preference: Use Claude Sonnet 4 by default; if unavailable, request an explicit fallback.

### 1. Purpose & Architecture
- Composite GitHub Action invoking NI LVCompare to diff two LabVIEW `.vi` files (LabVIEW 2025 Q3, self‑hosted Windows only).
- Core logic: `scripts/CompareVI.ps1` (functions `Resolve-Cli`, `Invoke-CompareVI`, `Quote`).
- HTML artifact helper: `scripts/Render-CompareReport.ps1` (post-processes executed command & exit code; no direct LVCompare parsing).

### 2. Canonical Path Enforcement (Critical Contract)
- Only accepted LVCompare path: `C:\Program Files\National Instruments\Shared\LabVIEW Compare\LVCompare.exe`.
- Any `lvComparePath` / `LVCOMPARE_PATH` NOT resolving exactly to that path must throw (tests rely on this). Do NOT relax.

### 3. Invocation & Outputs
- Tokenization of `lvCompareArgs` uses regex: `"[^"]+"|\S+` — preserve exactly for round‑trip fidelity.
- Exit codes: 0 => no diff (`diff=false`), 1 => diff (`diff=true`), other => failure (still emit outputs with `diff=false` then throw).
- Always emit (`exitCode`, `cliPath`, `command`, `diff`) BEFORE any throw (see unit tests asserting this behavior).
- Step summary markdown section header: `### Compare VI` with key/value lines (keep naming to avoid downstream parsing breakage).

### 4. Fail-on-diff Semantics
- `fail-on-diff=true` converts a legitimate diff (exit 1) into an error AFTER outputs + summary are written.
- Internal decision variable: `$FailOnDiff`; do not short‑circuit earlier.

### 5. Path & Working Directory Rules
- Relative `base` / `head` resolved after optional `Push-Location` to `working-directory`; return via `Pop-Location` in `finally`.
- Convert resolved file paths to absolute before building command (tests compare abs paths).

### 6. Testing Patterns
- Unit tests in `tests/CompareVI.Tests.ps1` inject a mock executor (`-Executor`) and Pester `Mock Resolve-Cli` to bypass real binary.
- Canonical path policy coverage: `Describe 'Resolve-Cli canonical path enforcement'` — keep error messages containing the word `canonical`.
- Integration tests (`tests/CompareVI.Integration.Tests.ps1`) expect real CLI and environment vars: `LV_BASE_VI`, `LV_HEAD_VI`.
- HTML report generation validated via `Render-CompareReport.ps1` and optional `LabVIEWCLI` section (skip logic used—retain tag names & conditions).

### 7. HTML Report Helper
- Does not invoke LVCompare; it reconstructs Base/Head from the executed command if not supplied; keep tokenizer pattern identical to main script for consistency.

### 8. Modification Guardrails (What NOT to change)
- Do NOT: alter canonical path, change tokenization regex, rename output keys, reorder summary lines materially, or swallow exceptions before outputs.
- Keep `diff` output lowercase `true|false`.

### 9. Extension Guidance
- To add new flags: rely on pass‑through `lvCompareArgs`; do not introduce bespoke input unless essential and test-covered.
- If adding new outputs, append (don’t rename existing) and update summary + tests in a single commit.

### 10. Key Files Quick Map
- `action.yml` – wiring & output plumbing.
- `scripts/CompareVI.ps1` – core compare logic.
- `scripts/Render-CompareReport.ps1` – HTML summary.
- `tests/*` – unit vs integration separation; study for behavioral contracts.
- `docs/knowledgebase/*` – authoritative flag recipes (noise filters: `-nobdcosm -nofppos -noattr`).

### 11. Common Local Commands
Run unit tests (no real CLI): `pwsh -File ./tools/Run-Pester.ps1`
Run all (needs real CLI & env): `pwsh ./Invoke-PesterTests.ps1 -IncludeIntegration true`

### 12. Release Invariants
- Keep changelog headings format: `## [vX.Y.Z] - YYYY-MM-DD` (release workflow parses this).
- Release must be deterministic: tag `vX.Y.Z` corresponds exactly to committed `action.yml` + scripts; never rewrite tags. Re-run of release workflow under identical repo state must produce byte-identical packaged artifact & notes (verify by diffing generated release body against changelog section).
 - See Section 18 for verification checklist & automation snippet.

Questions when updating? Validate with unit tests first—if they fail you likely changed a contract above.

### 13. Gotchas & Quoting Nuances
- YAML backslashes: In workflow `with:` blocks double-escape Windows paths (`C:\\Program Files\\...`) only when YAML + string interpolation requires; single backslashes are fine in plain strings but safer to double in examples.
- `lvCompareArgs` parsing: Regex is literal `"[^"]+"|\S+`; keep quotes around paths with spaces. Inner quotes must not be smart quotes.
- Avoid adding trailing spaces inside quotes (would become part of token after `.Trim('"')`).
- Summary order: The markdown list under `### Compare VI` must retain key ordering (tests assume pattern; adding new lines append after existing keys).
- Executor tests: Unit tests mock `Resolve-Cli`; don’t rely on actual file presence when adding logic before that mock.
- Canonical path errors MUST include the word `canonical` (Pester assertion uses wildcard match).
- HTML report tokenizer must stay identical to main script for consistent Base/Head reconstruction.
- When adding flags examples, prefer noise filter trio `-nobdcosm -nofppos -noattr` as canonical pattern (mirrors tests + knowledgebase).

### 14. HTML Report Artifact Publishing
	1. Run compare action (captures outputs).
	2. Always run renderer (use `if: always()`) so failed comparisons (unknown exit code) still produce a report.
	3. Upload artifact (HTML file) for review.
	```yaml
	- name: Compare VIs
		id: compare
		uses: LabVIEW-Community-CI-CD/compare-vi-cli-action@vX.Y.Z
		with:
			base: path/to/base.vi
			head: path/to/head.vi
			lvCompareArgs: -nobdcosm -nofppos -noattr
	- name: Render HTML report
		if: always()
		shell: pwsh
		run: |
			$html = Join-Path $env:RUNNER_TEMP 'compare-report.html'
			pwsh -File scripts/Render-CompareReport.ps1 `
				-Command '${{ steps.compare.outputs.command }}' `
				-ExitCode [int]'${{ steps.compare.outputs.exitCode }}' `
				-Diff '${{ steps.compare.outputs.diff }}' `
				-CliPath '${{ steps.compare.outputs.cliPath }}' `
				-OutputPath $html
			"htmlPath=$html" >> $env:GITHUB_OUTPUT
	- name: Upload comparison report
		if: always()
		uses: actions/upload-artifact@v4
		with:
			name: lvcompare-report
			path: ${{ runner.temp }}/compare-report.html
	```
	- If action exits with unknown code, renderer still marks Diff=false unless outputs said otherwise.
	- Don’t attempt to derive semantic diff content; renderer is intentionally metadata-only.
	- If adding new outputs needed in report, append (do not rename) and pass through explicitly.
- PR ergonomics: Link artifact in PR comment or use summary line referencing the artifact name for discoverability.
### 15. Potential Future Enhancements (Backlog – keep contracts intact)
Non-breaking ideas (add tests alongside implementation):
- Append new output: `baseHash` / `headHash` (e.g., SHA256 of files) for cache keys & integrity; compute after path resolution, before execution.
- Optional `hash-algorithm` input (default SHA256) only if hash outputs added.
- Add `--` passthrough sentinel support if LVCompare ever collides with future action inputs.
- Emit JSON metadata artifact (mirror step summary) to ease downstream automation.
- Add `diffStatus` output enumerating `no-diff|diff|error` (append only; retain `diff`).
- Support auto HTML report generation via boolean input (internally call renderer) while keeping current external pattern.
- Provide opt-in soft-warning mode instead of failure for unknown exit codes (append `warning=true`).
- Embed command + exit metadata inside HTML as `<meta>` tags for machine parsing.
- Add a minimal PowerShell module wrapper (`CompareVI.ActionTools.psm1`) exposing `Invoke-CompareVI` for external reuse.
- Introduce `diagnostics` verbosity flag to log tokenization decisions (unit tests assert presence when enabled).
Guardrails when implementing:
- Never mutate existing output names or change canonical path / regex.
- Append new markdown lines after existing ordered block under `### Compare VI`.
- Extend tests first: unit (mock executor) + integration (when applicable).

### 16. Test Dispatcher & Env Var Nuances
- Entrypoints:
	- `Invoke-PesterTests.ps1` (root): self-hosted workflow mirror; assumes Pester present; rich formatting & parameters.
	- `tools/Run-Pester.ps1`: lightweight dev helper; auto-installs Pester; faster loop for unit tests.
- Tag behavior: Integration tests excluded unless `-IncludeIntegration true` (or equivalent switch) provided.
- Integration prerequisites: `LV_BASE_VI`, `LV_HEAD_VI` (distinct `.vi` paths) + canonical LVCompare path installed.
- Skip logic: Integration tests contain `-Skip:` guards for missing CLI / LabVIEWCLI—retain when expanding.
- Dispatcher outputs: `tests/results/pester-results.xml` (NUnit) + `tests/results/pester-summary.txt`; preserve names if post-processing.
- Typical commands:
	- Unit only: `pwsh -File ./Invoke-PesterTests.ps1`
	- With integration: `pwsh -File ./Invoke-PesterTests.ps1 -IncludeIntegration true`
- Env var example:
	```powershell
	$env:LV_BASE_VI='C:\TestVIs\Base.vi'
	$env:LV_HEAD_VI='C:\TestVIs\Modified.vi'
	pwsh -File ./Invoke-PesterTests.ps1 -IncludeIntegration true
	```
- Add new test category? Prefer new tag (e.g. `Performance`) + extend filtering rather than bespoke script branching.
- Maintain exit code semantics (0 pass / 1 failure) to keep CI logic stable.

### 17. Decision Tree: Adding Inputs / Outputs Safely
1. Can desired behavior be expressed via existing `lvCompareArgs`? If yes: document a recipe; stop.
2. Is feature derivable from existing inputs (pure function)? Add only a new output; no input.
3. Need new input? Ensure name does not collide with: `base, head, lvComparePath, lvCompareArgs, fail-on-diff, working-directory`.
4. Will it alter LVCompare invocation? Ensure pass-through (never mutate user-provided token order); add unit tests around tokenization.
5. Outputs: append only. Update `action.yml`, step summary (append lines), renderer (if surfaced), tests.
6. Error/edge handling: Preserve existing exit code mapping & diff logic; new logic must not swallow exceptions before outputs.
7. Docs: Update `README.md` (Inputs/Outputs), this file (append section), and add minimal usage snippet.
8. Validation checklist before merge:
	 - Canonical path constant unchanged.
	 - Tokenization regex unchanged.
	 - Existing summary lines byte-for-byte identical (new lines only appended).
	 - `diff` semantics (exit 0/1) untouched.
	 - New tests cover: unit diff/no-diff/error paths + any new branching.
	 - Optional: integration test only if relies on real CLI state.
If any item fails → open design discussion instead of merging.

### 18. Deterministic Release Verification
Objective: Ensure running the release workflow multiple times for the same commit/tag yields identical artifacts & release notes.

Checklist BEFORE tagging:
1. Working tree clean (`git status` no changes).
2. `CHANGELOG.md` contains upcoming section with correct heading (`## [vX.Y.Z] - YYYY-MM-DD`).
3. Version references updated (README usage badge/tag, marketplace examples) — no stale tag strings.
4. No generated files (e.g., cached test results) tracked that could vary run-to-run.
5. PowerShell scripts have consistent line endings (CRLF or LF) — avoid mixed endings.
6. Run unit tests locally (`pwsh -File ./tools/Run-Pester.ps1`) -> exit 0.
7. (If applicable) integration tests pass on self-hosted runner.
8. Diff of prospective release notes vs changelog section is empty (automation below).

Post-tag reproducibility steps:
1. Fetch tag in a clean clone.
2. Re-run release workflow (dry-run or manual dispatch) with same inputs.
3. Compare generated release body text to changelog slice (exact match, including whitespace).
4. (Optional) Hash critical files and compare:
	 - `Get-FileHash action.yml`, `Get-FileHash scripts/CompareVI.ps1`, `Get-FileHash scripts/Render-CompareReport.ps1`.

Automation snippet (PowerShell) to extract changelog section & diff against prepared release notes file `dist/release-body.md`:
```powershell
$version = 'vX.Y.Z'
$changelog = Get-Content CHANGELOG.md -Raw
$pattern = "## \[$([regex]::Escape($version))\] - .*?$(?=\n## \[v|\Z)"
$section = [regex]::Match($changelog, $pattern, 'Singleline').Value.Trim()
if (-not $section) { throw "Changelog section for $version not found" }
New-Item -ItemType Directory -Path dist -Force | Out-Null
$releaseBodyPath = 'dist/release-body.md'
if (-not (Test-Path $releaseBodyPath)) { throw 'Expected generated release body missing: dist/release-body.md' }
$generated = Get-Content $releaseBodyPath -Raw
if ($generated.Trim() -ne $section) {
	Write-Host 'Release body mismatch vs changelog section:' -ForegroundColor Red
	$tempA = New-TemporaryFile; $tempB = New-TemporaryFile
	$section | Out-File $tempA -Encoding utf8
	$generated | Out-File $tempB -Encoding utf8
	git --no-pager diff --no-index $tempA $tempB
	throw 'Determinism check failed'
} else {
	Write-Host 'Determinism check passed (release body == changelog section).' -ForegroundColor Green
}
```

Optional artifact hashing (add to release job prior to publish):
```powershell
$critical = 'action.yml','scripts/CompareVI.ps1','scripts/Render-CompareReport.ps1'
$hashes = foreach ($f in $critical) { (Get-FileHash $f -Algorithm SHA256 | Select-Object Path, Hash) }
$hashes | ForEach-Object { "${_.Path}: ${_.Hash}" }
$hashes | ConvertTo-Json -Depth 3 | Out-File dist/file-hashes.json -Encoding utf8
```

Store `file-hashes.json` as part of the release assets; future audits can re-hash and compare for integrity.
=======
# Copilot Instructions for this repository

## Important model preference

- Use Claude Sonnet 4 for all clients by default for coding, analysis, and refactors. If unavailable, ask for a fallback before proceeding.

## Confirmed architecture and purpose

- This repo is a composite GitHub Action that invokes NI's LabVIEW Compare VI CLI to diff two `.vi` files.
- Reference: <https://www.ni.com/docs/en-US/bundle/labview/page/compare-vi-cli.html>
- Supported LabVIEW: 2025 Q3 on self-hosted Windows runners with LabVIEW installed.
- Core implementation: Single PowerShell script in `action.yml` runs section with comprehensive error handling and path resolution.

## Developer workflow (PowerShell/pwsh)

- Shell for all steps: PowerShell (`pwsh`) - all commands, paths, and escaping follow Windows PowerShell conventions.
- Use composite action (`using: composite`) to call the CLI, capture exit code, and write outputs via `$GITHUB_OUTPUT`.
- Built-in policy: `fail-on-diff` defaults to `true` and fails the job if differences are detected.
- Always emit outputs (`diff`, `exitCode`, `cliPath`, `command`) before any failure for workflow branching and diagnostics.

## Inputs/outputs contract

- Inputs:
  - `base`: path to the base `.vi`
  - `head`: path to the head `.vi`
  - `lvComparePath` (optional): full path to `LVCompare.exe` if not on `PATH`
  - `lvCompareArgs` (optional): extra CLI flags, space-delimited; quotes supported
  - `working-directory` (optional): process CWD; relative `base`/`head` are resolved from here
  - `fail-on-diff` (optional, default `true`)
- Environment:
  - `LVCOMPARE_PATH` (optional): resolves the CLI before `PATH` and known install locations
- Outputs:
  - `diff`: `true|false` whether differences were detected (0=no diff, 1=diff)
  - `exitCode`: raw exit code from the CLI
  - `cliPath`: resolved path to the executable
  - `command`: exact quoted command line executed

## Composite action implementation notes

- Resolve CLI path priority: `lvComparePath` → `LVCOMPARE_PATH` env → canonical path (`C:\Program Files\National Instruments\Shared\LabVIEW Compare\LVCompare.exe`). All paths must resolve to the canonical location; non-canonical paths are rejected with clear error messages.
- Path resolution: Relative `base`/`head` paths are resolved from `working-directory` if set, then converted to absolute paths before CLI invocation.
- Arguments parsing: `lvCompareArgs` supports space-delimited tokens with quoted strings (`"path with spaces"`), parsed via regex `"[^"]+"|\S+`.
- Command reconstruction: Build quoted command string for auditability using custom `Quote()` function that escapes as needed.
- Always set outputs before failing the step so workflows can branch on `diff`.
- API principle: expose full LVCompare functionality via `lvCompareArgs`. Do not hardcode opinionated flags.
- Step summary: Always write structured markdown summary to `$GITHUB_STEP_SUMMARY` with working directory, resolved paths, CLI path, command, exit code, and diff result.

## Example resources

- Smoke test workflow: `.github/workflows/smoke.yml` (manual dispatch; self-hosted Windows).
- Validation workflow: `.github/workflows/validate.yml` (markdownlint + actionlint on PRs).
- Test mock workflow: `.github/workflows/test-mock.yml` (GitHub-hosted runners, mocks CLI).
- Release workflow: `.github/workflows/release.yml` (reads matching section from `CHANGELOG.md` for tag body).
- Runner setup guide: `docs/runner-setup.md`.

## Testing patterns

- Manual testing via smoke test workflow: dispatch with real `.vi` file paths to validate on self-hosted runner.
- Validation uses `ubuntu-latest` for linting (markdownlint, actionlint) - no LabVIEW dependency.
- Mock testing simulates CLI on GitHub-hosted runners without LabVIEW installation.

## Operational constraints

- Requires LabVIEW on the runner; GitHub-hosted runners do not include it.
- Use Windows paths and escape backslashes properly in YAML.
- CLI exit code mapping: 0=no diff, 1=diff detected, other=failure with diagnostic outputs.

## Release workflow

- Tags follow semantic versioning (e.g., `v0.1.0`).
- Release workflow extracts changelog section matching tag name from `CHANGELOG.md`.
- Keep changelog format: `## [vX.Y.Z] - YYYY-MM-DD` for automated extraction.
- **Deterministic release requirement**: Each tagged release must produce identical artifacts when rebuilt from the same commit. See "Deterministic Release Verification" section below for verification procedures and hashing snippets to validate reproducibility.

## Next steps for contributors

- Tag a release (e.g., `v0.1.0`) and keep README usage in sync.
- Evolve `README.md` with commonly used LVCompare flag patterns while keeping full pass-through.

## Gotchas & Quoting Nuances

### Quoting and Escaping (PowerShell + YAML)

- **YAML string quoting**: Use double quotes for Windows paths with backslashes. Escape literal backslashes with `\\` in YAML strings.
- **PowerShell Quote() function**: Located in `scripts/CompareVI.ps1`, wraps arguments containing spaces or quotes. Escapes embedded quotes as `\"`.
- **Argument tokenization regex**: `"[^"]+"|\S+` - matches quoted strings (including quotes) or non-whitespace sequences. This is the canonical pattern used in `CompareVI.ps1` and `Render-CompareReport.ps1`.
- **Preserving quotes in command line**: The `command` output preserves original quoting for auditability. Do not modify the Quote() function without updating tests and documentation.

### Path Resolution

- **Canonical CLI path**: `C:\Program Files\National Instruments\Shared\LabVIEW Compare\LVCompare.exe` - this is the only supported installation path. Reject all other paths with clear error messages.
- **Relative path resolution**: Relative `base`/`head` paths are resolved from `working-directory` if set, then converted to absolute paths via `Resolve-Path -LiteralPath`.
- **Case-insensitive comparison**: Windows paths are compared case-insensitively (`-ieq` operator) to handle drive letter and path casing variations.

### Output Ordering

- **Output file write order**: Always write outputs in this exact order to `$GITHUB_OUTPUT`: `exitCode`, `cliPath`, `command`, `diff`. This ordering is a contract for downstream workflows.
- **Summary key order**: Step summary keys must appear in this order: "Working directory", "Base", "Head", "CLI", "Command", "Exit code", "Diff". This ensures consistent formatting and parsing.

### Common Pitfalls

- **Forgetting to set outputs on error paths**: Always emit all four outputs (`exitCode`, `cliPath`, `command`, `diff`) even when throwing an exception, to enable workflow branching.
- **Modifying tokenization regex**: The pattern `"[^"]+"|\S+` is intentionally simple and must not be changed without comprehensive test coverage for edge cases (nested quotes, escaped quotes, etc.).
- **Hardcoding CLI flags**: Never add default CLI flags to `CompareVI.ps1`. All flags must be passed via `lvCompareArgs` to preserve pass-through semantics.

## HTML Report Artifact Publishing

### Workflow Snippet

To generate and upload HTML comparison reports as workflow artifacts:

```yaml
jobs:
  compare-with-report:
    runs-on: [self-hosted, Windows]
    steps:
      - uses: actions/checkout@v5
      
      - name: Compare VIs
        id: compare
        uses: LabVIEW-Community-CI-CD/compare-vi-cli-action@v0.1.0
        continue-on-error: true
        with:
          base: path/to/base.vi
          head: path/to/head.vi
          fail-on-diff: false
      
      - name: Generate HTML Report
        if: always()
        shell: pwsh
        run: |
          $reportPath = Join-Path $env:RUNNER_TEMP "compare-report.html"
          & ./scripts/Render-CompareReport.ps1 `
            -Command "${{ steps.compare.outputs.command }}" `
            -ExitCode ${{ steps.compare.outputs.exitCode }} `
            -Diff "${{ steps.compare.outputs.diff }}" `
            -CliPath "${{ steps.compare.outputs.cliPath }}" `
            -OutputPath $reportPath
      
      - name: Upload Report
        if: always()
        uses: actions/upload-artifact@v4
        with:
          name: compare-report
          path: ${{ runner.temp }}/compare-report.html
          retention-days: 30
```

### Report Rendering Notes

- **Script location**: `scripts/Render-CompareReport.ps1` generates self-contained HTML reports.
- **Required inputs**: All four outputs from the action (`command`, `exitCode`, `diff`, `cliPath`) must be passed to the renderer.
- **Optional inputs**: `Base` and `Head` can be extracted from `command` if not provided explicitly.
- **Styling**: Report uses inline CSS for portability (no external dependencies).
- **Encoding**: Always use UTF-8 encoding (`-Encoding utf8`) for HTML output.

## Potential Future Enhancements

### Backlog (Safe Extensions)

These enhancements maintain backward compatibility and do not alter existing contracts:

1. **Additional outputs** (non-breaking):
   - `baseResolved`: Absolute path to base VI after resolution
   - `headResolved`: Absolute path to head VI after resolution
   - `workingDirectoryResolved`: Absolute path to working directory (if set)

2. **Optional report generation** (new input):
   - `generate-html-report: true|false` (default `false`)
   - Output: `reportPath` - path to generated HTML report

3. **Artifact upload integration** (new input):
   - `upload-report-artifact: true|false` (default `false`)
   - Automatically uploads HTML report using `actions/upload-artifact`

4. **Summary customization** (new input):
   - `summary-format: compact|detailed` (default `detailed`)
   - Compact format omits working directory and absolute paths

### Guardrails (Do Not Implement)

These changes would break existing contracts or violate design principles:

1. **❌ Default CLI flags**: Never add hardcoded flags to the action. All flags must be explicit via `lvCompareArgs`.
2. **❌ Alternative canonical paths**: Do not add support for multiple installation locations. Canonical path is a deliberate constraint for consistency.
3. **❌ Automatic diff suppression**: Do not add logic to suppress diffs based on content analysis. The action is a thin wrapper; policy belongs in workflows.
4. **❌ Changing output names**: Output names (`diff`, `exitCode`, `cliPath`, `command`) are part of the public contract and must not be renamed.
5. **❌ Modifying Quote() or tokenization regex**: These are critical invariants with precise test coverage.

## Test Dispatcher & Env Var Nuances

### Invoke-PesterTests.ps1 vs tools/Run-Pester.ps1

- **Invoke-PesterTests.ps1**: Root-level dispatcher called directly by workflows. Accepts string parameters (`'true'`/`'false'`) for compatibility with workflow inputs.
- **tools/Run-Pester.ps1** (if exists): Internal helper that may use native PowerShell types (e.g., `[switch]` parameters).
- **Parameter conversion**: Dispatcher converts string `'true'`/`'false'` to boolean before passing to Pester or internal scripts.

### Environment Variable Behavior

- **LVCOMPARE_PATH**: Checked only if `lvComparePath` input is not provided. Must point to the canonical path; any other value is rejected with a clear error.
- **LV_BASE_VI / LV_HEAD_VI**: Repository variables used by integration tests on self-hosted runners. These point to real `.vi` files for end-to-end validation.
- **FORCE_EXIT**: Internal test environment variable to simulate specific exit codes in unit tests. Never used in production code.

### Test Tag Semantics

- **Unit**: Tests that use mocks and do not require LabVIEW CLI or real `.vi` files. Run on any platform.
- **Integration**: Tests that require LabVIEW CLI at canonical path and real `.vi` files (via `LV_BASE_VI`/`LV_HEAD_VI`). Run only on self-hosted Windows runners.
- **Mock**: Tests that simulate CLI behavior for GitHub-hosted runners. Use mocked executors.

### Running Tests

```powershell
# Unit tests only (no LabVIEW required)
./Invoke-PesterTests.ps1 -IncludeIntegration false

# Include integration tests (requires self-hosted runner)
./Invoke-PesterTests.ps1 -IncludeIntegration true
```

## Decision Tree for Adding Inputs/Outputs Safely

### Adding a New Input

1. **Evaluate necessity**: Does this input enable a new use case, or can it be achieved with existing inputs?
2. **Check backward compatibility**: Can the input have a sensible default that preserves existing behavior?
3. **Update action.yml**: Add the input with description, required status, and default value.
4. **Update scripts/CompareVI.ps1**: Add parameter to `Invoke-CompareVI` function signature.
5. **Update tests**: Add unit tests verifying the new input's behavior with and without explicit values.
6. **Update documentation**: Add input to README and copilot instructions with examples.
7. **Update workflows**: Add smoke test scenario exercising the new input.
8. **Validate contracts**: Ensure no existing outputs or summary keys are affected.

### Adding a New Output

1. **Evaluate necessity**: Is this output actionable by downstream workflows, or purely informational?
2. **Check backward compatibility**: New outputs are always backward compatible (consumers can ignore them).
3. **Update scripts/CompareVI.ps1**: Add output to all code paths (success, diff, and error).
4. **Maintain output order**: Append new outputs after existing ones (`exitCode`, `cliPath`, `command`, `diff`).
5. **Update action.yml**: Add the output with description.
6. **Update tests**: Verify the new output is present in all scenarios (unit and integration tests).
7. **Update documentation**: Add output to README and copilot instructions with usage examples.
8. **Update summary**: Consider adding the new output to `$GITHUB_STEP_SUMMARY` if relevant.

### Checklist Before Committing

- [ ] Input/output added to `action.yml` with clear description
- [ ] `scripts/CompareVI.ps1` updated with parameter/output logic
- [ ] All code paths emit the output (success, diff, error)
- [ ] Unit tests verify new behavior with default and explicit values
- [ ] README updated with usage examples
- [ ] Copilot instructions updated with contract details
- [ ] Smoke test workflow includes scenario exercising the change
- [ ] Markdown linting passes (`markdownlint .`)
- [ ] Action linting passes (`actionlint`)
- [ ] Existing tests pass (unit tests without integration)

## Deterministic Release Verification

### Requirement

Each tagged release must produce identical artifacts when rebuilt from the same commit. This ensures:

- **Reproducibility**: Anyone can verify the release matches the source code.
- **Security**: Tampering with releases is detectable via hash comparison.
- **Confidence**: Users can trust that published releases are genuine.

### Verification Checklist

When creating a release (or verifying an existing one):

- [ ] Checkout the exact tagged commit (`git checkout v0.1.0`)
- [ ] Verify no uncommitted changes (`git status --porcelain` is empty)
- [ ] Record commit SHA (`git rev-parse HEAD`)
- [ ] Generate artifact hashes (see snippet below)
- [ ] Compare with published release hashes (if re-verifying)
- [ ] Document hashes in release notes or separate verification file

### Automation Snippet

Add this script to `scripts/Verify-ReleaseDeterminism.ps1`:

```powershell
param(
  [Parameter(Mandatory=$true)]
  [string]$Tag
)

Set-StrictMode -Version Latest
$ErrorActionPreference = 'Stop'

# Checkout tag
git checkout $Tag
if ($LASTEXITCODE -ne 0) { throw "Failed to checkout tag $Tag" }

# Verify clean state
$status = git status --porcelain
if ($status) { throw "Working directory is not clean" }

# Get commit SHA
$sha = git rev-parse HEAD
Write-Host "Commit SHA: $sha"

# Hash all action files
$files = @(
  'action.yml',
  'scripts/CompareVI.ps1',
  'scripts/Render-CompareReport.ps1'
)

$hashes = @{}
foreach ($file in $files) {
  $hash = (Get-FileHash -Path $file -Algorithm SHA256).Hash
  $hashes[$file] = $hash
  Write-Host "$file : $hash"
}

# Output JSON for programmatic verification
$output = @{
  tag = $Tag
  commit = $sha
  timestamp = (Get-Date -Format 'o')
  hashes = $hashes
} | ConvertTo-Json

$outputPath = "release-verification-$Tag.json"
$output | Out-File -FilePath $outputPath -Encoding utf8
Write-Host "Verification data written to $outputPath"
```

### Usage

```powershell
# Verify determinism for v0.1.0
./scripts/Verify-ReleaseDeterminism.ps1 -Tag v0.1.0

# Compare two verification files
$v1 = Get-Content release-verification-v0.1.0.json | ConvertFrom-Json
$v2 = Get-Content release-verification-v0.1.0-rebuild.json | ConvertFrom-Json
Compare-Object $v1.hashes.PSObject.Properties $v2.hashes.PSObject.Properties
```

### Integration with Release Workflow

Consider adding deterministic verification as a release workflow step:

```yaml
- name: Verify Determinism
  shell: pwsh
  run: |
    ./scripts/Verify-ReleaseDeterminism.ps1 -Tag ${{ github.ref_name }}
    
- name: Upload Verification
  uses: actions/upload-artifact@v4
  with:
    name: release-verification
    path: release-verification-*.json
```
>>>>>>> e598665a
<|MERGE_RESOLUTION|>--- conflicted
+++ resolved
@@ -1,218 +1,3 @@
-<<<<<<< HEAD
-## Copilot Action Guide (Concise)
-
-Model preference: Use Claude Sonnet 4 by default; if unavailable, request an explicit fallback.
-
-### 1. Purpose & Architecture
-- Composite GitHub Action invoking NI LVCompare to diff two LabVIEW `.vi` files (LabVIEW 2025 Q3, self‑hosted Windows only).
-- Core logic: `scripts/CompareVI.ps1` (functions `Resolve-Cli`, `Invoke-CompareVI`, `Quote`).
-- HTML artifact helper: `scripts/Render-CompareReport.ps1` (post-processes executed command & exit code; no direct LVCompare parsing).
-
-### 2. Canonical Path Enforcement (Critical Contract)
-- Only accepted LVCompare path: `C:\Program Files\National Instruments\Shared\LabVIEW Compare\LVCompare.exe`.
-- Any `lvComparePath` / `LVCOMPARE_PATH` NOT resolving exactly to that path must throw (tests rely on this). Do NOT relax.
-
-### 3. Invocation & Outputs
-- Tokenization of `lvCompareArgs` uses regex: `"[^"]+"|\S+` — preserve exactly for round‑trip fidelity.
-- Exit codes: 0 => no diff (`diff=false`), 1 => diff (`diff=true`), other => failure (still emit outputs with `diff=false` then throw).
-- Always emit (`exitCode`, `cliPath`, `command`, `diff`) BEFORE any throw (see unit tests asserting this behavior).
-- Step summary markdown section header: `### Compare VI` with key/value lines (keep naming to avoid downstream parsing breakage).
-
-### 4. Fail-on-diff Semantics
-- `fail-on-diff=true` converts a legitimate diff (exit 1) into an error AFTER outputs + summary are written.
-- Internal decision variable: `$FailOnDiff`; do not short‑circuit earlier.
-
-### 5. Path & Working Directory Rules
-- Relative `base` / `head` resolved after optional `Push-Location` to `working-directory`; return via `Pop-Location` in `finally`.
-- Convert resolved file paths to absolute before building command (tests compare abs paths).
-
-### 6. Testing Patterns
-- Unit tests in `tests/CompareVI.Tests.ps1` inject a mock executor (`-Executor`) and Pester `Mock Resolve-Cli` to bypass real binary.
-- Canonical path policy coverage: `Describe 'Resolve-Cli canonical path enforcement'` — keep error messages containing the word `canonical`.
-- Integration tests (`tests/CompareVI.Integration.Tests.ps1`) expect real CLI and environment vars: `LV_BASE_VI`, `LV_HEAD_VI`.
-- HTML report generation validated via `Render-CompareReport.ps1` and optional `LabVIEWCLI` section (skip logic used—retain tag names & conditions).
-
-### 7. HTML Report Helper
-- Does not invoke LVCompare; it reconstructs Base/Head from the executed command if not supplied; keep tokenizer pattern identical to main script for consistency.
-
-### 8. Modification Guardrails (What NOT to change)
-- Do NOT: alter canonical path, change tokenization regex, rename output keys, reorder summary lines materially, or swallow exceptions before outputs.
-- Keep `diff` output lowercase `true|false`.
-
-### 9. Extension Guidance
-- To add new flags: rely on pass‑through `lvCompareArgs`; do not introduce bespoke input unless essential and test-covered.
-- If adding new outputs, append (don’t rename existing) and update summary + tests in a single commit.
-
-### 10. Key Files Quick Map
-- `action.yml` – wiring & output plumbing.
-- `scripts/CompareVI.ps1` – core compare logic.
-- `scripts/Render-CompareReport.ps1` – HTML summary.
-- `tests/*` – unit vs integration separation; study for behavioral contracts.
-- `docs/knowledgebase/*` – authoritative flag recipes (noise filters: `-nobdcosm -nofppos -noattr`).
-
-### 11. Common Local Commands
-Run unit tests (no real CLI): `pwsh -File ./tools/Run-Pester.ps1`
-Run all (needs real CLI & env): `pwsh ./Invoke-PesterTests.ps1 -IncludeIntegration true`
-
-### 12. Release Invariants
-- Keep changelog headings format: `## [vX.Y.Z] - YYYY-MM-DD` (release workflow parses this).
-- Release must be deterministic: tag `vX.Y.Z` corresponds exactly to committed `action.yml` + scripts; never rewrite tags. Re-run of release workflow under identical repo state must produce byte-identical packaged artifact & notes (verify by diffing generated release body against changelog section).
- - See Section 18 for verification checklist & automation snippet.
-
-Questions when updating? Validate with unit tests first—if they fail you likely changed a contract above.
-
-### 13. Gotchas & Quoting Nuances
-- YAML backslashes: In workflow `with:` blocks double-escape Windows paths (`C:\\Program Files\\...`) only when YAML + string interpolation requires; single backslashes are fine in plain strings but safer to double in examples.
-- `lvCompareArgs` parsing: Regex is literal `"[^"]+"|\S+`; keep quotes around paths with spaces. Inner quotes must not be smart quotes.
-- Avoid adding trailing spaces inside quotes (would become part of token after `.Trim('"')`).
-- Summary order: The markdown list under `### Compare VI` must retain key ordering (tests assume pattern; adding new lines append after existing keys).
-- Executor tests: Unit tests mock `Resolve-Cli`; don’t rely on actual file presence when adding logic before that mock.
-- Canonical path errors MUST include the word `canonical` (Pester assertion uses wildcard match).
-- HTML report tokenizer must stay identical to main script for consistent Base/Head reconstruction.
-- When adding flags examples, prefer noise filter trio `-nobdcosm -nofppos -noattr` as canonical pattern (mirrors tests + knowledgebase).
-
-### 14. HTML Report Artifact Publishing
-	1. Run compare action (captures outputs).
-	2. Always run renderer (use `if: always()`) so failed comparisons (unknown exit code) still produce a report.
-	3. Upload artifact (HTML file) for review.
-	```yaml
-	- name: Compare VIs
-		id: compare
-		uses: LabVIEW-Community-CI-CD/compare-vi-cli-action@vX.Y.Z
-		with:
-			base: path/to/base.vi
-			head: path/to/head.vi
-			lvCompareArgs: -nobdcosm -nofppos -noattr
-	- name: Render HTML report
-		if: always()
-		shell: pwsh
-		run: |
-			$html = Join-Path $env:RUNNER_TEMP 'compare-report.html'
-			pwsh -File scripts/Render-CompareReport.ps1 `
-				-Command '${{ steps.compare.outputs.command }}' `
-				-ExitCode [int]'${{ steps.compare.outputs.exitCode }}' `
-				-Diff '${{ steps.compare.outputs.diff }}' `
-				-CliPath '${{ steps.compare.outputs.cliPath }}' `
-				-OutputPath $html
-			"htmlPath=$html" >> $env:GITHUB_OUTPUT
-	- name: Upload comparison report
-		if: always()
-		uses: actions/upload-artifact@v4
-		with:
-			name: lvcompare-report
-			path: ${{ runner.temp }}/compare-report.html
-	```
-	- If action exits with unknown code, renderer still marks Diff=false unless outputs said otherwise.
-	- Don’t attempt to derive semantic diff content; renderer is intentionally metadata-only.
-	- If adding new outputs needed in report, append (do not rename) and pass through explicitly.
-- PR ergonomics: Link artifact in PR comment or use summary line referencing the artifact name for discoverability.
-### 15. Potential Future Enhancements (Backlog – keep contracts intact)
-Non-breaking ideas (add tests alongside implementation):
-- Append new output: `baseHash` / `headHash` (e.g., SHA256 of files) for cache keys & integrity; compute after path resolution, before execution.
-- Optional `hash-algorithm` input (default SHA256) only if hash outputs added.
-- Add `--` passthrough sentinel support if LVCompare ever collides with future action inputs.
-- Emit JSON metadata artifact (mirror step summary) to ease downstream automation.
-- Add `diffStatus` output enumerating `no-diff|diff|error` (append only; retain `diff`).
-- Support auto HTML report generation via boolean input (internally call renderer) while keeping current external pattern.
-- Provide opt-in soft-warning mode instead of failure for unknown exit codes (append `warning=true`).
-- Embed command + exit metadata inside HTML as `<meta>` tags for machine parsing.
-- Add a minimal PowerShell module wrapper (`CompareVI.ActionTools.psm1`) exposing `Invoke-CompareVI` for external reuse.
-- Introduce `diagnostics` verbosity flag to log tokenization decisions (unit tests assert presence when enabled).
-Guardrails when implementing:
-- Never mutate existing output names or change canonical path / regex.
-- Append new markdown lines after existing ordered block under `### Compare VI`.
-- Extend tests first: unit (mock executor) + integration (when applicable).
-
-### 16. Test Dispatcher & Env Var Nuances
-- Entrypoints:
-	- `Invoke-PesterTests.ps1` (root): self-hosted workflow mirror; assumes Pester present; rich formatting & parameters.
-	- `tools/Run-Pester.ps1`: lightweight dev helper; auto-installs Pester; faster loop for unit tests.
-- Tag behavior: Integration tests excluded unless `-IncludeIntegration true` (or equivalent switch) provided.
-- Integration prerequisites: `LV_BASE_VI`, `LV_HEAD_VI` (distinct `.vi` paths) + canonical LVCompare path installed.
-- Skip logic: Integration tests contain `-Skip:` guards for missing CLI / LabVIEWCLI—retain when expanding.
-- Dispatcher outputs: `tests/results/pester-results.xml` (NUnit) + `tests/results/pester-summary.txt`; preserve names if post-processing.
-- Typical commands:
-	- Unit only: `pwsh -File ./Invoke-PesterTests.ps1`
-	- With integration: `pwsh -File ./Invoke-PesterTests.ps1 -IncludeIntegration true`
-- Env var example:
-	```powershell
-	$env:LV_BASE_VI='C:\TestVIs\Base.vi'
-	$env:LV_HEAD_VI='C:\TestVIs\Modified.vi'
-	pwsh -File ./Invoke-PesterTests.ps1 -IncludeIntegration true
-	```
-- Add new test category? Prefer new tag (e.g. `Performance`) + extend filtering rather than bespoke script branching.
-- Maintain exit code semantics (0 pass / 1 failure) to keep CI logic stable.
-
-### 17. Decision Tree: Adding Inputs / Outputs Safely
-1. Can desired behavior be expressed via existing `lvCompareArgs`? If yes: document a recipe; stop.
-2. Is feature derivable from existing inputs (pure function)? Add only a new output; no input.
-3. Need new input? Ensure name does not collide with: `base, head, lvComparePath, lvCompareArgs, fail-on-diff, working-directory`.
-4. Will it alter LVCompare invocation? Ensure pass-through (never mutate user-provided token order); add unit tests around tokenization.
-5. Outputs: append only. Update `action.yml`, step summary (append lines), renderer (if surfaced), tests.
-6. Error/edge handling: Preserve existing exit code mapping & diff logic; new logic must not swallow exceptions before outputs.
-7. Docs: Update `README.md` (Inputs/Outputs), this file (append section), and add minimal usage snippet.
-8. Validation checklist before merge:
-	 - Canonical path constant unchanged.
-	 - Tokenization regex unchanged.
-	 - Existing summary lines byte-for-byte identical (new lines only appended).
-	 - `diff` semantics (exit 0/1) untouched.
-	 - New tests cover: unit diff/no-diff/error paths + any new branching.
-	 - Optional: integration test only if relies on real CLI state.
-If any item fails → open design discussion instead of merging.
-
-### 18. Deterministic Release Verification
-Objective: Ensure running the release workflow multiple times for the same commit/tag yields identical artifacts & release notes.
-
-Checklist BEFORE tagging:
-1. Working tree clean (`git status` no changes).
-2. `CHANGELOG.md` contains upcoming section with correct heading (`## [vX.Y.Z] - YYYY-MM-DD`).
-3. Version references updated (README usage badge/tag, marketplace examples) — no stale tag strings.
-4. No generated files (e.g., cached test results) tracked that could vary run-to-run.
-5. PowerShell scripts have consistent line endings (CRLF or LF) — avoid mixed endings.
-6. Run unit tests locally (`pwsh -File ./tools/Run-Pester.ps1`) -> exit 0.
-7. (If applicable) integration tests pass on self-hosted runner.
-8. Diff of prospective release notes vs changelog section is empty (automation below).
-
-Post-tag reproducibility steps:
-1. Fetch tag in a clean clone.
-2. Re-run release workflow (dry-run or manual dispatch) with same inputs.
-3. Compare generated release body text to changelog slice (exact match, including whitespace).
-4. (Optional) Hash critical files and compare:
-	 - `Get-FileHash action.yml`, `Get-FileHash scripts/CompareVI.ps1`, `Get-FileHash scripts/Render-CompareReport.ps1`.
-
-Automation snippet (PowerShell) to extract changelog section & diff against prepared release notes file `dist/release-body.md`:
-```powershell
-$version = 'vX.Y.Z'
-$changelog = Get-Content CHANGELOG.md -Raw
-$pattern = "## \[$([regex]::Escape($version))\] - .*?$(?=\n## \[v|\Z)"
-$section = [regex]::Match($changelog, $pattern, 'Singleline').Value.Trim()
-if (-not $section) { throw "Changelog section for $version not found" }
-New-Item -ItemType Directory -Path dist -Force | Out-Null
-$releaseBodyPath = 'dist/release-body.md'
-if (-not (Test-Path $releaseBodyPath)) { throw 'Expected generated release body missing: dist/release-body.md' }
-$generated = Get-Content $releaseBodyPath -Raw
-if ($generated.Trim() -ne $section) {
-	Write-Host 'Release body mismatch vs changelog section:' -ForegroundColor Red
-	$tempA = New-TemporaryFile; $tempB = New-TemporaryFile
-	$section | Out-File $tempA -Encoding utf8
-	$generated | Out-File $tempB -Encoding utf8
-	git --no-pager diff --no-index $tempA $tempB
-	throw 'Determinism check failed'
-} else {
-	Write-Host 'Determinism check passed (release body == changelog section).' -ForegroundColor Green
-}
-```
-
-Optional artifact hashing (add to release job prior to publish):
-```powershell
-$critical = 'action.yml','scripts/CompareVI.ps1','scripts/Render-CompareReport.ps1'
-$hashes = foreach ($f in $critical) { (Get-FileHash $f -Algorithm SHA256 | Select-Object Path, Hash) }
-$hashes | ForEach-Object { "${_.Path}: ${_.Hash}" }
-$hashes | ConvertTo-Json -Depth 3 | Out-File dist/file-hashes.json -Encoding utf8
-```
-
-Store `file-hashes.json` as part of the release assets; future audits can re-hash and compare for integrity.
-=======
 # Copilot Instructions for this repository
 
 ## Important model preference
@@ -569,5 +354,4 @@
   with:
     name: release-verification
     path: release-verification-*.json
-```
->>>>>>> e598665a
+```