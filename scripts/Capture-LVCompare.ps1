<<<<<<< HEAD
param(
	[Parameter(Mandatory=$true)][string]$Base,
	[Parameter(Mandatory=$true)][string]$Head,
	[Parameter()][object]$LvArgs,
	[Parameter()][switch]$RenderReport,
	[Parameter()][string]$OutputDir = 'tests/results',
	[Parameter()][switch]$Quiet
)

$ErrorActionPreference = 'Stop'

# Import shared tokenization module
Import-Module (Join-Path $PSScriptRoot 'ArgTokenization.psm1') -Force

function Resolve-CanonicalCliPath {
	$cli = 'C:\Program Files\National Instruments\Shared\LabVIEW Compare\LVCompare.exe'
	if (-not (Test-Path -LiteralPath $cli)) {
		throw "LVCompare.exe not found at canonical path: $cli"
	}
	return $cli
}

function ConvertTo-ArgList([object]$value) {
	if ($null -eq $value) { return @() }
	if ($value -is [System.Array]) {
		$out = @()
		foreach ($v in $value) {
			$t = [string]$v
			if ($null -ne $t) { $t = $t.Trim() }
			if (-not [string]::IsNullOrWhiteSpace($t)) {
				if (($t.StartsWith('"') -and $t.EndsWith('"')) -or ($t.StartsWith("'") -and $t.EndsWith("'"))) { $t = $t.Substring(1, $t.Length-2) }
				if ($t -ne '') { $out += $t }
			}
		}
		return $out
	}
	$s = [string]$value
	if ($s -match '^\s*$') { return @() }
	# Tokenize by comma and/or whitespace while respecting quotes (single or double)
	$pattern = Get-LVCompareArgTokenPattern
	$mList = [regex]::Matches($s, $pattern)
	$list = @()
	foreach ($m in $mList) {
		$t = $m.Value.Trim()
		if ($t.StartsWith('"') -and $t.EndsWith('"')) { $t = $t.Substring(1, $t.Length-2) }
		elseif ($t.StartsWith("'") -and $t.EndsWith("'")) { $t = $t.Substring(1, $t.Length-2) }
		if ($t -ne '') { $list += $t }
	}
	return $list
}

function Convert-ArgTokensNormalized([string[]]$tokens) {
	$out = @()
	foreach ($t in $tokens) {
		if ($null -eq $t) { continue }
		$s = $t.Trim()
		if ($s -match '^-' -and $s -match '\s+') {
			# Split first whitespace into flag + value (preserve inner spaces of value)
			$firstSpace = $s.IndexOf(' ')
			if ($firstSpace -gt 0) {
				$flag = $s.Substring(0,$firstSpace)
				$val  = $s.Substring($firstSpace+1)
				if ($flag) { $out += $flag }
				if ($val)  { $out += $val }
				continue
			}
		}
		$out += $s
	}
	return $out
}

function Test-ArgTokensValid([string[]]$tokens) {
	# Validate that any -lvpath is followed by a value token
	for ($i=0; $i -lt $tokens.Count; $i++) {
		if ($tokens[$i] -ieq '-lvpath') {
			if ($i -eq $tokens.Count - 1) { throw "Invalid LVCompare args: -lvpath requires a following path value" }
			$next = $tokens[$i+1]
			if (-not $next -or $next.StartsWith('-')) { throw "Invalid LVCompare args: -lvpath must be followed by a path value" }
		}
	}
	return $true
}

function Format-QuotedToken([string]$t) {
	if ($t -match '"|\s') {
		$escaped = $t -replace '"','\"'
		return '"{0}"' -f $escaped
	}
	return $t
}

function New-DirectoryIfMissing([string]$path) {
	$dir = $path
	if (-not (Test-Path -LiteralPath $dir)) { New-Item -ItemType Directory -Path $dir -Force | Out-Null }
}

# Resolve inputs
# capture working directory if needed in future (not used currently)
$basePath = (Resolve-Path -LiteralPath $Base).Path
$headPath = (Resolve-Path -LiteralPath $Head).Path
# Preflight: disallow identical filenames in different directories (prevents LVCompare UI dialog)
$baseLeaf = Split-Path -Leaf $basePath
$headLeaf = Split-Path -Leaf $headPath
if ($baseLeaf -ieq $headLeaf -and $basePath -ne $headPath) { throw "LVCompare limitation: Cannot compare two VIs sharing the same filename '$baseLeaf' located in different directories. Rename one copy or provide distinct filenames. Base=$basePath Head=$headPath" }
$argsList = ConvertTo-ArgList -value $LvArgs
$argsList = Convert-ArgTokensNormalized -tokens $argsList
Test-ArgTokensValid -tokens $argsList | Out-Null
$cliPath = Resolve-CanonicalCliPath

# Prepare output paths
New-DirectoryIfMissing -path $OutputDir
$stdoutPath = Join-Path $OutputDir 'lvcompare-stdout.txt'
$stderrPath = Join-Path $OutputDir 'lvcompare-stderr.txt'
$exitPath   = Join-Path $OutputDir 'lvcompare-exitcode.txt'
$jsonPath   = Join-Path $OutputDir 'lvcompare-capture.json'
$reportPath = Join-Path $OutputDir 'compare-report.html'

# Build process start info
=======
param(
	[Parameter(Mandatory=$true)][string]$Base,
	[Parameter(Mandatory=$true)][string]$Head,
	[Parameter()][object]$LvArgs,
	[Parameter()][switch]$RenderReport,
	[Parameter()][string]$OutputDir = 'tests/results',
	[Parameter()][switch]$Quiet
)

$ErrorActionPreference = 'Stop'

# Import shared tokenization module
Import-Module (Join-Path $PSScriptRoot 'ArgTokenization.psm1') -Force

function Resolve-CanonicalCliPath {
	$cli = 'C:\Program Files\National Instruments\Shared\LabVIEW Compare\LVCompare.exe'
	if (-not (Test-Path -LiteralPath $cli)) {
		throw "LVCompare.exe not found at canonical path: $cli"
	}
	return $cli
}

function ConvertTo-ArgList([object]$value) {
	if ($null -eq $value) { return @() }
	if ($value -is [System.Array]) {
		$out = @()
		foreach ($v in $value) {
			$t = [string]$v
			if ($null -ne $t) { $t = $t.Trim() }
			if (-not [string]::IsNullOrWhiteSpace($t)) {
				if (($t.StartsWith('"') -and $t.EndsWith('"')) -or ($t.StartsWith("'") -and $t.EndsWith("'"))) { $t = $t.Substring(1, $t.Length-2) }
				if ($t -ne '') { $out += $t }
			}
		}
		return $out
	}
	$s = [string]$value
	if ($s -match '^\s*$') { return @() }
	# Tokenize by comma and/or whitespace while respecting quotes (single or double)
	$pattern = Get-LVCompareArgTokenPattern
	$mList = [regex]::Matches($s, $pattern)
	$list = @()
	foreach ($m in $mList) {
		$t = $m.Value.Trim()
		if ($t.StartsWith('"') -and $t.EndsWith('"')) { $t = $t.Substring(1, $t.Length-2) }
		elseif ($t.StartsWith("'") -and $t.EndsWith("'")) { $t = $t.Substring(1, $t.Length-2) }
		if ($t -ne '') { $list += $t }
	}
	return $list
}

function Convert-ArgTokensNormalized([string[]]$tokens) {
	$out = @()
	foreach ($t in $tokens) {
		if ($null -eq $t) { continue }
		$s = $t.Trim()
		if ($s -match '^-' -and $s -match '\s+') {
			# Split first whitespace into flag + value (preserve inner spaces of value)
			$firstSpace = $s.IndexOf(' ')
			if ($firstSpace -gt 0) {
				$flag = $s.Substring(0,$firstSpace)
				$val  = $s.Substring($firstSpace+1)
				if ($flag) { $out += $flag }
				if ($val)  { $out += $val }
				continue
			}
		}
		$out += $s
	}
	return $out
}

function Test-ArgTokensValid([string[]]$tokens) {
	# Validate that any -lvpath is followed by a value token
	for ($i=0; $i -lt $tokens.Count; $i++) {
		if ($tokens[$i] -ieq '-lvpath') {
			if ($i -eq $tokens.Count - 1) { throw "Invalid LVCompare args: -lvpath requires a following path value" }
			$next = $tokens[$i+1]
			if (-not $next -or $next.StartsWith('-')) { throw "Invalid LVCompare args: -lvpath must be followed by a path value" }
		}
	}
	return $true
}

function Format-QuotedToken([string]$t) {
	if ($t -match '"|\s') {
		$escaped = $t -replace '"','\"'
		return '"{0}"' -f $escaped
	}
	return $t
}

function New-DirectoryIfMissing([string]$path) {
	$dir = $path
	if (-not (Test-Path -LiteralPath $dir)) { New-Item -ItemType Directory -Path $dir -Force | Out-Null }
}

# Resolve inputs
# capture working directory if needed in future (not used currently)
$baseItem = Get-Item -LiteralPath $Base -ErrorAction Stop
$headItem = Get-Item -LiteralPath $Head -ErrorAction Stop
if ($baseItem.PSIsContainer) { throw "Base path refers to a directory, expected a VI file: $($baseItem.FullName)" }
if ($headItem.PSIsContainer) { throw "Head path refers to a directory, expected a VI file: $($headItem.FullName)" }
$basePath = (Resolve-Path -LiteralPath $baseItem.FullName).Path
$headPath = (Resolve-Path -LiteralPath $headItem.FullName).Path
# Preflight: disallow identical filenames in different directories (prevents LVCompare UI dialog)
$baseLeaf = Split-Path -Leaf $basePath
$headLeaf = Split-Path -Leaf $headPath
if ($baseLeaf -ieq $headLeaf -and $basePath -ne $headPath) { throw "LVCompare limitation: Cannot compare two VIs sharing the same filename '$baseLeaf' located in different directories. Rename one copy or provide distinct filenames. Base=$basePath Head=$headPath" }
$argsList = ConvertTo-ArgList -value $LvArgs
$argsList = Convert-ArgTokensNormalized -tokens $argsList
Test-ArgTokensValid -tokens $argsList | Out-Null
$cliPath = Resolve-CanonicalCliPath

# Prepare output paths
New-DirectoryIfMissing -path $OutputDir
$stdoutPath = Join-Path $OutputDir 'lvcompare-stdout.txt'
$stderrPath = Join-Path $OutputDir 'lvcompare-stderr.txt'
$exitPath   = Join-Path $OutputDir 'lvcompare-exitcode.txt'
$jsonPath   = Join-Path $OutputDir 'lvcompare-capture.json'
$reportPath = Join-Path $OutputDir 'compare-report.html'

# Build process start info
>>>>>>> 3b2a0f8f
$psi = New-Object System.Diagnostics.ProcessStartInfo
$psi.FileName = $cliPath
$psi.UseShellExecute = $false
$psi.RedirectStandardOutput = $true
$psi.CreateNoWindow = $true
$psi.RedirectStandardError = $true
try { $psi.WindowStyle = [System.Diagnostics.ProcessWindowStyle]::Hidden } catch {}
try { $psi.ErrorDialog = $false } catch {}
<<<<<<< HEAD

# Argument order: base, head, flags
$psi.ArgumentList.Clear()
$psi.ArgumentList.Add($basePath) | Out-Null
$psi.ArgumentList.Add($headPath) | Out-Null
foreach ($a in $argsList) { if ($a) { $psi.ArgumentList.Add([string]$a) | Out-Null } }

# Human-readable command string
$cmdTokens = @($cliPath, $basePath, $headPath) + @($argsList)
$commandDisplay = ($cmdTokens | ForEach-Object { Format-QuotedToken $_ }) -join ' '

# Invoke and capture
$lvBefore = @()
try { $lvBefore = @(Get-Process -Name 'LabVIEW' -ErrorAction SilentlyContinue | Select-Object -ExpandProperty Id) } catch { $lvBefore = @() }
$sw = [System.Diagnostics.Stopwatch]::StartNew()
$p = [System.Diagnostics.Process]::Start($psi)
$stdout = $p.StandardOutput.ReadToEnd()
$stderr = $p.StandardError.ReadToEnd()
$p.WaitForExit()
$sw.Stop()
$exitCode = [int]$p.ExitCode

# Write artifacts
Set-Content -LiteralPath $stdoutPath -Value $stdout -Encoding utf8
Set-Content -LiteralPath $stderrPath -Value $stderr -Encoding utf8
Set-Content -LiteralPath $exitPath   -Value ($exitCode.ToString()) -Encoding utf8

$capture = [pscustomobject]@{
	schema    = 'lvcompare-capture-v1'
	timestamp = ([DateTime]::UtcNow.ToString('o'))
	base      = $basePath
	head      = $headPath
	cliPath   = $cliPath
	args      = @($argsList)
	exitCode  = $exitCode
	seconds   = [Math]::Round($sw.Elapsed.TotalSeconds, 6)
	stdoutLen = $stdout.Length
	stderrLen = $stderr.Length
	command   = $commandDisplay
	stdout    = $null
	stderr    = $null
}
$capture | ConvertTo-Json -Depth 5 | Set-Content -LiteralPath $jsonPath -Encoding utf8

if ($RenderReport.IsPresent) {
	try {
		$diff = if ($exitCode -eq 1) { 'true' } elseif ($exitCode -eq 0) { 'false' } else { 'unknown' }
		$sec  = [Math]::Round($sw.Elapsed.TotalSeconds, 6)
		$reportScript = Join-Path $PSScriptRoot 'Render-CompareReport.ps1'
=======

# Argument order: base, head, flags
$psi.ArgumentList.Clear()
$psi.ArgumentList.Add($basePath) | Out-Null
$psi.ArgumentList.Add($headPath) | Out-Null
foreach ($a in $argsList) { if ($a) { $psi.ArgumentList.Add([string]$a) | Out-Null } }

# Human-readable command string
$cmdTokens = @($cliPath, $basePath, $headPath) + @($argsList)
$commandDisplay = ($cmdTokens | ForEach-Object { Format-QuotedToken $_ }) -join ' '

# Invoke and capture
$lvBefore = @()
try { $lvBefore = @(Get-Process -Name 'LabVIEW' -ErrorAction SilentlyContinue | Select-Object -ExpandProperty Id) } catch { $lvBefore = @() }
$sw = [System.Diagnostics.Stopwatch]::StartNew()
$p = [System.Diagnostics.Process]::Start($psi)
$stdout = $p.StandardOutput.ReadToEnd()
$stderr = $p.StandardError.ReadToEnd()
$p.WaitForExit()
$sw.Stop()
$exitCode = [int]$p.ExitCode

# Write artifacts
Set-Content -LiteralPath $stdoutPath -Value $stdout -Encoding utf8
Set-Content -LiteralPath $stderrPath -Value $stderr -Encoding utf8
Set-Content -LiteralPath $exitPath   -Value ($exitCode.ToString()) -Encoding utf8

$capture = [pscustomobject]@{
	schema    = 'lvcompare-capture-v1'
	timestamp = ([DateTime]::UtcNow.ToString('o'))
	base      = $basePath
	head      = $headPath
	cliPath   = $cliPath
	args      = @($argsList)
	exitCode  = $exitCode
	seconds   = [Math]::Round($sw.Elapsed.TotalSeconds, 6)
	stdoutLen = $stdout.Length
	stderrLen = $stderr.Length
	command   = $commandDisplay
	stdout    = $null
	stderr    = $null
}
$capture | ConvertTo-Json -Depth 5 | Set-Content -LiteralPath $jsonPath -Encoding utf8

if ($RenderReport.IsPresent) {
	try {
		$diff = if ($exitCode -eq 1) { 'true' } elseif ($exitCode -eq 0) { 'false' } else { 'unknown' }
		$sec  = [Math]::Round($sw.Elapsed.TotalSeconds, 6)
		$reportScript = Join-Path $PSScriptRoot 'Render-CompareReport.ps1'
>>>>>>> 3b2a0f8f
        & $reportScript `
            -Command $commandDisplay `
            -ExitCode $exitCode `
            -Diff $diff `
            -CliPath $cliPath `
            -DurationSeconds $sec `
<<<<<<< HEAD
			-Base $basePath `
			-Head $headPath `
			-OutputPath $reportPath | Out-Null
	} catch {
		if (-not $Quiet) { Write-Warning ("Failed to render compare report: {0}" -f $_.Exception.Message) }
	}
}

if (-not $Quiet) {
	Write-Host ("LVCompare exit code: {0}" -f $exitCode)
	Write-Host ("Capture JSON: {0}" -f $jsonPath)
	if ($RenderReport.IsPresent) { Write-Host ("Report: {0} (exists={1})" -f $reportPath, (Test-Path $reportPath)) }
=======
			-Base $basePath `
			-Head $headPath `
			-OutputPath $reportPath | Out-Null
	} catch {
		if (-not $Quiet) { Write-Warning ("Failed to render compare report: {0}" -f $_.Exception.Message) }
	}
}

if (-not $Quiet) {
	Write-Host ("LVCompare exit code: {0}" -f $exitCode)
	Write-Host ("Capture JSON: {0}" -f $jsonPath)
	if ($RenderReport.IsPresent) { Write-Host ("Report: {0} (exists={1})" -f $reportPath, (Test-Path $reportPath)) }
>>>>>>> 3b2a0f8f
}

# Cleanup policy: do not close LabVIEW by default. Allow opt-in via ENABLE_LABVIEW_CLEANUP=1.
if ($env:ENABLE_LABVIEW_CLEANUP -match '^(?i:1|true|yes|on)$') {
  try {
    $lvAfter = @(Get-Process -Name 'LabVIEW' -ErrorAction SilentlyContinue)
    if ($lvAfter) {
      $beforeSet = @{}
      foreach ($id in $lvBefore) { $beforeSet[[string]$id] = $true }
      $newOnes = @()
      foreach ($proc in $lvAfter) { if (-not $beforeSet.ContainsKey([string]$proc.Id)) { $newOnes += $proc } }
      foreach ($proc in $newOnes) {
        try {
          $null = $proc.CloseMainWindow()
          Start-Sleep -Milliseconds 500
          if (-not $proc.HasExited) { Stop-Process -Id $proc.Id -Force -ErrorAction SilentlyContinue }
        } catch {}
      }
      if ($newOnes.Count -gt 0 -and -not $Quiet) {
        Write-Host ("Closed LabVIEW spawned by LVCompare: {0}" -f ($newOnes | Select-Object -ExpandProperty Id -join ',')) -ForegroundColor DarkGray
      }
    }
  } catch {}
}<|MERGE_RESOLUTION|>--- conflicted
+++ resolved
@@ -1,4 +1,3 @@
-<<<<<<< HEAD
 param(
 	[Parameter(Mandatory=$true)][string]$Base,
 	[Parameter(Mandatory=$true)][string]$Head,
@@ -98,126 +97,6 @@
 
 # Resolve inputs
 # capture working directory if needed in future (not used currently)
-$basePath = (Resolve-Path -LiteralPath $Base).Path
-$headPath = (Resolve-Path -LiteralPath $Head).Path
-# Preflight: disallow identical filenames in different directories (prevents LVCompare UI dialog)
-$baseLeaf = Split-Path -Leaf $basePath
-$headLeaf = Split-Path -Leaf $headPath
-if ($baseLeaf -ieq $headLeaf -and $basePath -ne $headPath) { throw "LVCompare limitation: Cannot compare two VIs sharing the same filename '$baseLeaf' located in different directories. Rename one copy or provide distinct filenames. Base=$basePath Head=$headPath" }
-$argsList = ConvertTo-ArgList -value $LvArgs
-$argsList = Convert-ArgTokensNormalized -tokens $argsList
-Test-ArgTokensValid -tokens $argsList | Out-Null
-$cliPath = Resolve-CanonicalCliPath
-
-# Prepare output paths
-New-DirectoryIfMissing -path $OutputDir
-$stdoutPath = Join-Path $OutputDir 'lvcompare-stdout.txt'
-$stderrPath = Join-Path $OutputDir 'lvcompare-stderr.txt'
-$exitPath   = Join-Path $OutputDir 'lvcompare-exitcode.txt'
-$jsonPath   = Join-Path $OutputDir 'lvcompare-capture.json'
-$reportPath = Join-Path $OutputDir 'compare-report.html'
-
-# Build process start info
-=======
-param(
-	[Parameter(Mandatory=$true)][string]$Base,
-	[Parameter(Mandatory=$true)][string]$Head,
-	[Parameter()][object]$LvArgs,
-	[Parameter()][switch]$RenderReport,
-	[Parameter()][string]$OutputDir = 'tests/results',
-	[Parameter()][switch]$Quiet
-)
-
-$ErrorActionPreference = 'Stop'
-
-# Import shared tokenization module
-Import-Module (Join-Path $PSScriptRoot 'ArgTokenization.psm1') -Force
-
-function Resolve-CanonicalCliPath {
-	$cli = 'C:\Program Files\National Instruments\Shared\LabVIEW Compare\LVCompare.exe'
-	if (-not (Test-Path -LiteralPath $cli)) {
-		throw "LVCompare.exe not found at canonical path: $cli"
-	}
-	return $cli
-}
-
-function ConvertTo-ArgList([object]$value) {
-	if ($null -eq $value) { return @() }
-	if ($value -is [System.Array]) {
-		$out = @()
-		foreach ($v in $value) {
-			$t = [string]$v
-			if ($null -ne $t) { $t = $t.Trim() }
-			if (-not [string]::IsNullOrWhiteSpace($t)) {
-				if (($t.StartsWith('"') -and $t.EndsWith('"')) -or ($t.StartsWith("'") -and $t.EndsWith("'"))) { $t = $t.Substring(1, $t.Length-2) }
-				if ($t -ne '') { $out += $t }
-			}
-		}
-		return $out
-	}
-	$s = [string]$value
-	if ($s -match '^\s*$') { return @() }
-	# Tokenize by comma and/or whitespace while respecting quotes (single or double)
-	$pattern = Get-LVCompareArgTokenPattern
-	$mList = [regex]::Matches($s, $pattern)
-	$list = @()
-	foreach ($m in $mList) {
-		$t = $m.Value.Trim()
-		if ($t.StartsWith('"') -and $t.EndsWith('"')) { $t = $t.Substring(1, $t.Length-2) }
-		elseif ($t.StartsWith("'") -and $t.EndsWith("'")) { $t = $t.Substring(1, $t.Length-2) }
-		if ($t -ne '') { $list += $t }
-	}
-	return $list
-}
-
-function Convert-ArgTokensNormalized([string[]]$tokens) {
-	$out = @()
-	foreach ($t in $tokens) {
-		if ($null -eq $t) { continue }
-		$s = $t.Trim()
-		if ($s -match '^-' -and $s -match '\s+') {
-			# Split first whitespace into flag + value (preserve inner spaces of value)
-			$firstSpace = $s.IndexOf(' ')
-			if ($firstSpace -gt 0) {
-				$flag = $s.Substring(0,$firstSpace)
-				$val  = $s.Substring($firstSpace+1)
-				if ($flag) { $out += $flag }
-				if ($val)  { $out += $val }
-				continue
-			}
-		}
-		$out += $s
-	}
-	return $out
-}
-
-function Test-ArgTokensValid([string[]]$tokens) {
-	# Validate that any -lvpath is followed by a value token
-	for ($i=0; $i -lt $tokens.Count; $i++) {
-		if ($tokens[$i] -ieq '-lvpath') {
-			if ($i -eq $tokens.Count - 1) { throw "Invalid LVCompare args: -lvpath requires a following path value" }
-			$next = $tokens[$i+1]
-			if (-not $next -or $next.StartsWith('-')) { throw "Invalid LVCompare args: -lvpath must be followed by a path value" }
-		}
-	}
-	return $true
-}
-
-function Format-QuotedToken([string]$t) {
-	if ($t -match '"|\s') {
-		$escaped = $t -replace '"','\"'
-		return '"{0}"' -f $escaped
-	}
-	return $t
-}
-
-function New-DirectoryIfMissing([string]$path) {
-	$dir = $path
-	if (-not (Test-Path -LiteralPath $dir)) { New-Item -ItemType Directory -Path $dir -Force | Out-Null }
-}
-
-# Resolve inputs
-# capture working directory if needed in future (not used currently)
 $baseItem = Get-Item -LiteralPath $Base -ErrorAction Stop
 $headItem = Get-Item -LiteralPath $Head -ErrorAction Stop
 if ($baseItem.PSIsContainer) { throw "Base path refers to a directory, expected a VI file: $($baseItem.FullName)" }
@@ -242,7 +121,6 @@
 $reportPath = Join-Path $OutputDir 'compare-report.html'
 
 # Build process start info
->>>>>>> 3b2a0f8f
 $psi = New-Object System.Diagnostics.ProcessStartInfo
 $psi.FileName = $cliPath
 $psi.UseShellExecute = $false
@@ -251,7 +129,6 @@
 $psi.RedirectStandardError = $true
 try { $psi.WindowStyle = [System.Diagnostics.ProcessWindowStyle]::Hidden } catch {}
 try { $psi.ErrorDialog = $false } catch {}
-<<<<<<< HEAD
 
 # Argument order: base, head, flags
 $psi.ArgumentList.Clear()
@@ -301,64 +178,12 @@
 		$diff = if ($exitCode -eq 1) { 'true' } elseif ($exitCode -eq 0) { 'false' } else { 'unknown' }
 		$sec  = [Math]::Round($sw.Elapsed.TotalSeconds, 6)
 		$reportScript = Join-Path $PSScriptRoot 'Render-CompareReport.ps1'
-=======
-
-# Argument order: base, head, flags
-$psi.ArgumentList.Clear()
-$psi.ArgumentList.Add($basePath) | Out-Null
-$psi.ArgumentList.Add($headPath) | Out-Null
-foreach ($a in $argsList) { if ($a) { $psi.ArgumentList.Add([string]$a) | Out-Null } }
-
-# Human-readable command string
-$cmdTokens = @($cliPath, $basePath, $headPath) + @($argsList)
-$commandDisplay = ($cmdTokens | ForEach-Object { Format-QuotedToken $_ }) -join ' '
-
-# Invoke and capture
-$lvBefore = @()
-try { $lvBefore = @(Get-Process -Name 'LabVIEW' -ErrorAction SilentlyContinue | Select-Object -ExpandProperty Id) } catch { $lvBefore = @() }
-$sw = [System.Diagnostics.Stopwatch]::StartNew()
-$p = [System.Diagnostics.Process]::Start($psi)
-$stdout = $p.StandardOutput.ReadToEnd()
-$stderr = $p.StandardError.ReadToEnd()
-$p.WaitForExit()
-$sw.Stop()
-$exitCode = [int]$p.ExitCode
-
-# Write artifacts
-Set-Content -LiteralPath $stdoutPath -Value $stdout -Encoding utf8
-Set-Content -LiteralPath $stderrPath -Value $stderr -Encoding utf8
-Set-Content -LiteralPath $exitPath   -Value ($exitCode.ToString()) -Encoding utf8
-
-$capture = [pscustomobject]@{
-	schema    = 'lvcompare-capture-v1'
-	timestamp = ([DateTime]::UtcNow.ToString('o'))
-	base      = $basePath
-	head      = $headPath
-	cliPath   = $cliPath
-	args      = @($argsList)
-	exitCode  = $exitCode
-	seconds   = [Math]::Round($sw.Elapsed.TotalSeconds, 6)
-	stdoutLen = $stdout.Length
-	stderrLen = $stderr.Length
-	command   = $commandDisplay
-	stdout    = $null
-	stderr    = $null
-}
-$capture | ConvertTo-Json -Depth 5 | Set-Content -LiteralPath $jsonPath -Encoding utf8
-
-if ($RenderReport.IsPresent) {
-	try {
-		$diff = if ($exitCode -eq 1) { 'true' } elseif ($exitCode -eq 0) { 'false' } else { 'unknown' }
-		$sec  = [Math]::Round($sw.Elapsed.TotalSeconds, 6)
-		$reportScript = Join-Path $PSScriptRoot 'Render-CompareReport.ps1'
->>>>>>> 3b2a0f8f
         & $reportScript `
             -Command $commandDisplay `
             -ExitCode $exitCode `
             -Diff $diff `
             -CliPath $cliPath `
             -DurationSeconds $sec `
-<<<<<<< HEAD
 			-Base $basePath `
 			-Head $headPath `
 			-OutputPath $reportPath | Out-Null
@@ -371,20 +196,6 @@
 	Write-Host ("LVCompare exit code: {0}" -f $exitCode)
 	Write-Host ("Capture JSON: {0}" -f $jsonPath)
 	if ($RenderReport.IsPresent) { Write-Host ("Report: {0} (exists={1})" -f $reportPath, (Test-Path $reportPath)) }
-=======
-			-Base $basePath `
-			-Head $headPath `
-			-OutputPath $reportPath | Out-Null
-	} catch {
-		if (-not $Quiet) { Write-Warning ("Failed to render compare report: {0}" -f $_.Exception.Message) }
-	}
-}
-
-if (-not $Quiet) {
-	Write-Host ("LVCompare exit code: {0}" -f $exitCode)
-	Write-Host ("Capture JSON: {0}" -f $jsonPath)
-	if ($RenderReport.IsPresent) { Write-Host ("Report: {0} (exists={1})" -f $reportPath, (Test-Path $reportPath)) }
->>>>>>> 3b2a0f8f
 }
 
 # Cleanup policy: do not close LabVIEW by default. Allow opt-in via ENABLE_LABVIEW_CLEANUP=1.
